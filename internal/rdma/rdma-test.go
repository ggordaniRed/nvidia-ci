package rdmatest

import (
	"bufio"
	"context"
	"encoding/json"
	"fmt"
	"regexp"
	"strconv"
	"strings"
	"time"

	"k8s.io/apimachinery/pkg/api/resource"

	"github.com/golang/glog"
	"github.com/rh-ecosystem-edge/nvidia-ci/pkg/clients"
	corev1 "k8s.io/api/core/v1"
	metav1 "k8s.io/apimachinery/pkg/apis/meta/v1"
)

var (
	MinBandwidth       = 10.0 // Minimum BW in Gbps
	MinMsgRate         = 0.1  // Minimum MsgRate in Mpps
	ValidLinkTypes     = "Ethernet,IB"
	MacVlanNetworkName = "rdmashared-net"

	RdmaSharedDeviceResourceName = map[string]corev1.ResourceName{
		"ethernet":   "rdma/rdma_shared_device_eth",
		"infiniband": "rdma/rdma_shared_device_ib",
	}

	// image based on cluster architecture
	debugNodePodImageName = map[string]string{
		"amd64": "quay.io/wabouham/ecosys-nvidia/ubi9-tools:0.0.1",
		"arm64": "quay.io/wabouham/ecosys-nvidia/ubi9-tools-arm64:0.0.1",
	}
)

const (
	RdmaLegacySriovResourceName corev1.ResourceName = "openshift.io/sriovlegacy"
	gpuResourceName             corev1.ResourceName = "nvidia.com/gpu"
)

// CreateRdmaWorkloadPod create RDMA worker pod.
func CreateRdmaWorkloadPod(name, namespace, withCuda, mode, hostname, device, crName,
	image, linkType, serverIP string, rdmaNetworkType string) *corev1.Pod {

	var (
		args          []string
		rdmaResources corev1.ResourceRequirements
	)

	if mode == "server" {
		args = []string{"-c", withCuda, "-m", mode, "-n", "net1", "-d", device}
	} else {
		args = []string{"-c", withCuda, "-m", mode, "-n", "net1", "-d", device, "-i", serverIP}
	}

	if rdmaNetworkType == "sriov" {

		if withCuda == "yes" {
			rdmaResources = corev1.ResourceRequirements{
				Limits: corev1.ResourceList{
					gpuResourceName:             resource.MustParse("1"),
					RdmaLegacySriovResourceName: resource.MustParse("1"),
				},
				Requests: corev1.ResourceList{
					gpuResourceName:             resource.MustParse("1"),
					RdmaLegacySriovResourceName: resource.MustParse("1"),
				},
			}
		} else {
			rdmaResources = corev1.ResourceRequirements{
				Limits: corev1.ResourceList{
					RdmaLegacySriovResourceName: resource.MustParse("1"),
				},
				Requests: corev1.ResourceList{
					RdmaLegacySriovResourceName: resource.MustParse("1"),
				},
			}
		}

	} else if rdmaNetworkType == "shared-device" || rdmaNetworkType == "undefined" {

		if withCuda == "yes" {
			rdmaResources = corev1.ResourceRequirements{
				Limits: corev1.ResourceList{
					gpuResourceName:                        resource.MustParse("1"),
					RdmaSharedDeviceResourceName[linkType]: resource.MustParse("1"),
				},
				Requests: corev1.ResourceList{
					gpuResourceName:                        resource.MustParse("1"),
					RdmaSharedDeviceResourceName[linkType]: resource.MustParse("1"),
				},
			}
		} else {
			rdmaResources = corev1.ResourceRequirements{
				Limits: corev1.ResourceList{
					RdmaSharedDeviceResourceName[linkType]: resource.MustParse("1"),
				},
				Requests: corev1.ResourceList{
					RdmaSharedDeviceResourceName[linkType]: resource.MustParse("1"),
				},
			}
		}
	}
	// Add case for HostDevice in future

	pod := &corev1.Pod{
		ObjectMeta: metav1.ObjectMeta{
			Name:      name,
			Namespace: namespace,
			Annotations: map[string]string{
				"k8s.v1.cni.cncf.io/networks": crName,
			},
		},
		Spec: corev1.PodSpec{
			NodeSelector: map[string]string{
				"kubernetes.io/hostname": hostname,
			},
			ServiceAccountName: "rdma",
			Containers: []corev1.Container{
				{
					Name:            name,
					Image:           image,
					ImagePullPolicy: corev1.PullAlways,
					Command:         []string{"/root/entrypoint.sh"},
					Args:            args,
					SecurityContext: &corev1.SecurityContext{
						Privileged: boolPtr(true),
						Capabilities: &corev1.Capabilities{
							Add: []corev1.Capability{"IPC_LOCK"},
						},
					},
					Resources: rdmaResources,
				},
			},
		},
	}

	return pod
}

func boolPtr(b bool) *bool {
	return &b
}
func ptrInt64(i int64) *int64 {
	return &i
}

func ptrInt64(i int64) *int64 {
	return &i
}

// GetMyServerIP retrieve pod interface ip.
func GetMyServerIP(clientset *clients.Settings, podName, podNamespace, podinterface string) (string, error) {
	pod, err := clientset.Pods(podNamespace).Get(context.TODO(), podName, metav1.GetOptions{})
	// pod, err := apiClient.Pods(podNamespace).Get(context.TODO(), podName, metav1.GetOptions{})
	if err != nil {
		return "", fmt.Errorf("failed to get pod: %v", err)
	}

	// Extract network-status annotation
	networkStatus, ok := pod.Annotations["k8s.v1.cni.cncf.io/network-status"]
	if !ok {
		return "", fmt.Errorf("network status annotation not found")
	}

	// Parse JSON from annotation
	var networkData []map[string]interface{}
	err = json.Unmarshal([]byte(networkStatus), &networkData)
	if err != nil {
		return "", fmt.Errorf("failed to parse network-status annotation: %v", err)
	}

	// Search for the `ipoib` network entry
	for _, net := range networkData {
		if name, exists := net["interface"]; exists && name == podinterface {
			if ips, exists := net["ips"].([]interface{}); exists && len(ips) > 0 {
				return ips[0].(string), nil // Return the first IP found
			}
		}
	}

	return "", fmt.Errorf("ipoib network IP not found")
}

// ParseRdmaOutput parse Rdma logs.
func ParseRdmaOutput(output string) (map[string]string, error) {
	results := make(map[string]string)

	// Regex patterns
	configRegex := regexp.MustCompile(`([\w-\s\*]+):\s+([\w\[\]\/.]+)`)
	//configRegex := regexp.MustCompile(`(?P<key>[\w\s\*]+):\s+(?P<value>[\w\[\]\/.]+)`)
	bwTableRegex := regexp.MustCompile(`\s*(\d+)\s+(\d+)\s+([\d.]+)\s+([\d.]+)\s+([\d.]+)`)

	scanner := bufio.NewScanner(strings.NewReader(output))
	isParsingConfig := false

	for scanner.Scan() {
		line := strings.TrimSpace(scanner.Text())

		if strings.Contains(line, "RDMA_Write BW Test") {
			isParsingConfig = true
			results["Test_Type"] = "RDMA_Write BW Test"
			continue
		}

		if strings.Contains(line, "---------------------------------------------------------------------------------------") {
			isParsingConfig = false
		}

		// Parse RDMA configuration key-value pairs
		if isParsingConfig {
			matches := configRegex.FindAllStringSubmatch(line, -1)
			for _, match := range matches {
				if len(match) > 2 {
					key := strings.TrimSpace(match[1])
					value := strings.TrimSpace(match[2])
					results[key] = value
				}
			}
		}

		// Match the performance table
		if matches := bwTableRegex.FindStringSubmatch(line); len(matches) > 4 {
			glog.Infof("Matched Bandwidth Table:%v", matches)
			results["Bytes"] = matches[1]
			results["Iterations"] = matches[2]
			results["BW_Peak_Gbps"] = matches[3]
			results["BW_Avg_Gbps"] = matches[4]
			results["MsgRate_Mpps"] = matches[5]
			break // Stop after finding the first occurrence
		}
	}

	// Check for errors
	if err := scanner.Err(); err != nil {
		return nil, err
	}

	return results, nil
}

func GetPodLogs(clientset *clients.Settings, namespace, podName string) (string, error) {
	req := clientset.Pods(namespace).GetLogs(podName, &corev1.PodLogOptions{})
	// req := apiClient.Pods(namespace).GetLogs(podName, &corev1.PodLogOptions{})
	logStream, err := req.Stream(context.TODO())
	if err != nil {
		return "", fmt.Errorf("error opening log stream: %v", err)
	}
	defer logStream.Close()

	var logs strings.Builder
	buf := make([]byte, 4096)
	for {
		n, err := logStream.Read(buf)
		if n > 0 {
			logs.WriteString(string(buf[:n]))
		}
		if err != nil {
			break
		}
	}

	return logs.String(), nil
}

// ValidateRDMAResults basic validation for rdma tests result.
func ValidateRDMAResults(results map[string]string) (bool, error) {
	// Check Test Type
	testType, exists := results["Test_Type"]
	if !exists || testType != "RDMA_Write BW Test" {
		return false, fmt.Errorf("Invalid Test Type: %s", testType)
	}

	// Check Link Type
	linkType, exists := results["Link type"]
	if !exists || !(linkType == "Ethernet" || linkType == "IB") {
		return false, fmt.Errorf("Invalid Link Type: %s (Expected: Ethernet or IB)", linkType)
	}

	// Check Bandwidth
	bwAvg, err := strconv.ParseFloat(results["BW_Avg_Gbps"], 64)
	if err != nil || bwAvg < MinBandwidth {
		return false, fmt.Errorf("Bandwidth too low: %.2f Gbps (Min: %.2f Gbps)", bwAvg, MinBandwidth)
	}

	// Check Message Rate
	msgRate, err := strconv.ParseFloat(results["MsgRate_Mpps"], 64)
	if err != nil || msgRate < MinMsgRate {
		return false, fmt.Errorf("MsgRate too low: %.3f Mpps (Min: %.1f Mpps)", msgRate, MinMsgRate)
	}

	// If everything is valid
	return true, nil
}

<<<<<<< HEAD
// DeleteMofedRpmDir deletes mofed driver inventory dir on a specific node.
func DeleteMofedRpmDir(clientset *clients.Settings, podName, namespace, clusterArch, nodeName string) (string, error) {
=======
// DeleteMofedRpmDir deletes mofed driver inventory on a specific node.
func DeleteMofedRpmDir(clientset *clients.Settings, podName, namespace, nodeName string) (string, error) {
>>>>>>> f9ba76f6
	commands := []string{
		"sh",
		"-c",
		"if [ -d /host/opt/mofed-container/inventory ];" +
			"then rm -rf /host/opt/mofed-container/inventory" +
			"&& echo 'Successfully deleted mofed inventory';" +
			"else echo 'Directory not found: /opt/mofed-container/inventory'; fi"}
<<<<<<< HEAD
	return RunCommandsOnSpecificNode(clientset, podName, namespace, clusterArch, nodeName, commands)
=======
	return RunCommandsOnSpecificNode(clientset, podName, namespace, nodeName, commands)
>>>>>>> f9ba76f6

}

// RunCommandsOnSpecificNode runs commands on a specific node by creating a pod on that node.
<<<<<<< HEAD
func RunCommandsOnSpecificNode(clientset *clients.Settings, podName, namespace, clusterArch, nodeName string,
	commands []string) (string, error) {
=======
func RunCommandsOnSpecificNode(clientset *clients.Settings, podName, namespace, nodeName string, commands []string) (string, error) {
>>>>>>> f9ba76f6
	// Validate input parameters
	if podName == "" || namespace == "" || nodeName == "" {
		return "", fmt.Errorf("podName, namespace, and nodeName cannot be empty")
	}
	// Check if pod already exists
	_, err := clientset.Pods(namespace).Get(context.TODO(), podName, metav1.GetOptions{})
	if err == nil {
		return "", fmt.Errorf("pod %s already exists in namespace %s", podName, namespace)
	}

	pod := &corev1.Pod{
		ObjectMeta: metav1.ObjectMeta{
			Name:      podName,
			Namespace: namespace,
		},
		Spec: corev1.PodSpec{
			HostPID:       true,
			HostNetwork:   true,
			NodeName:      nodeName,
			RestartPolicy: corev1.RestartPolicyNever,
			Volumes: []corev1.Volume{
				{
					Name: "host-root",
					VolumeSource: corev1.VolumeSource{
						HostPath: &corev1.HostPathVolumeSource{
							Path: "/",
						},
					},
				},
			},
			Containers: []corev1.Container{
				{
					Name:    "debugger",
<<<<<<< HEAD
					Image:   debugNodePodImageName[clusterArch],
=======
					Image:   "quay.io/wabouham/ecosys-nvidia/ubi9-tools:0.0.1",
>>>>>>> f9ba76f6
					Command: commands,
					SecurityContext: &corev1.SecurityContext{
						Privileged: boolPtr(true),
					},
					VolumeMounts: []corev1.VolumeMount{
						{
							Name:      "host-root",
							MountPath: "/host",
						},
					},
				},
			},
		},
	}

	_, err = clientset.Pods(namespace).Create(context.TODO(), pod, metav1.CreateOptions{})
	if err != nil {
		return "", fmt.Errorf("failed to create pod: %v", err)
	}

	glog.Info("Waiting for pod to complete...")
	watch, err := clientset.Pods(namespace).Watch(context.TODO(), metav1.ListOptions{
		FieldSelector:  "metadata.name=" + podName,
		TimeoutSeconds: ptrInt64(120),
	})
	if err != nil {
		return "", fmt.Errorf("failed to watch pod: %v", err)
	}
	defer watch.Stop()

	completed := false
	var phase corev1.PodPhase

	for event := range watch.ResultChan() {
		p, ok := event.Object.(*corev1.Pod)
		if !ok {
			continue
		}
		phase = p.Status.Phase
		if phase == corev1.PodSucceeded || phase == corev1.PodFailed {
			completed = true
			break
		}
	}

	if !completed {
		return "", fmt.Errorf("timed out waiting for pod to complete")
	}

	// Brief delay to ensure logs are fully available
	time.Sleep(5 * time.Second)

	logs, err := GetPodLogs(clientset, namespace, podName)
	if err != nil {
		return "", fmt.Errorf("pod completed with phase %s but failed to get logs: %v", phase, err)
	}

	if phase == corev1.PodFailed {
		return "", fmt.Errorf("command failed. Logs:\n%s", logs)
	}

	// Clean up
	err = clientset.Pods(namespace).Delete(context.TODO(), podName, metav1.DeleteOptions{})
	if err != nil {
		return "", fmt.Errorf("failed deleting pod:%s,%v", podName, err)
	}
	return logs, nil
}<|MERGE_RESOLUTION|>--- conflicted
+++ resolved
@@ -296,13 +296,9 @@
 	return true, nil
 }
 
-<<<<<<< HEAD
 // DeleteMofedRpmDir deletes mofed driver inventory dir on a specific node.
 func DeleteMofedRpmDir(clientset *clients.Settings, podName, namespace, clusterArch, nodeName string) (string, error) {
-=======
-// DeleteMofedRpmDir deletes mofed driver inventory on a specific node.
-func DeleteMofedRpmDir(clientset *clients.Settings, podName, namespace, nodeName string) (string, error) {
->>>>>>> f9ba76f6
+
 	commands := []string{
 		"sh",
 		"-c",
@@ -310,21 +306,16 @@
 			"then rm -rf /host/opt/mofed-container/inventory" +
 			"&& echo 'Successfully deleted mofed inventory';" +
 			"else echo 'Directory not found: /opt/mofed-container/inventory'; fi"}
-<<<<<<< HEAD
+
 	return RunCommandsOnSpecificNode(clientset, podName, namespace, clusterArch, nodeName, commands)
-=======
-	return RunCommandsOnSpecificNode(clientset, podName, namespace, nodeName, commands)
->>>>>>> f9ba76f6
 
 }
 
 // RunCommandsOnSpecificNode runs commands on a specific node by creating a pod on that node.
-<<<<<<< HEAD
+
 func RunCommandsOnSpecificNode(clientset *clients.Settings, podName, namespace, clusterArch, nodeName string,
 	commands []string) (string, error) {
-=======
-func RunCommandsOnSpecificNode(clientset *clients.Settings, podName, namespace, nodeName string, commands []string) (string, error) {
->>>>>>> f9ba76f6
+
 	// Validate input parameters
 	if podName == "" || namespace == "" || nodeName == "" {
 		return "", fmt.Errorf("podName, namespace, and nodeName cannot be empty")
@@ -358,11 +349,9 @@
 			Containers: []corev1.Container{
 				{
 					Name:    "debugger",
-<<<<<<< HEAD
+
 					Image:   debugNodePodImageName[clusterArch],
-=======
-					Image:   "quay.io/wabouham/ecosys-nvidia/ubi9-tools:0.0.1",
->>>>>>> f9ba76f6
+
 					Command: commands,
 					SecurityContext: &corev1.SecurityContext{
 						Privileged: boolPtr(true),
